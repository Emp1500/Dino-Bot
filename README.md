--- conflicted
+++ resolved
@@ -1,4 +1,3 @@
-<<<<<<< HEAD
 # Dino Jump Bot
 
 This is a Python bot that plays the Chrome Dino game automatically.
@@ -59,7 +58,6 @@
 ## Disclaimer
 
 This bot is for educational purposes only.
-=======
 Chrome Dinosaur Game Automation 🦖
 An automated Python bot that plays the Chrome Dinosaur game using computer vision and keyboard automation.
 🎮 Demo
@@ -165,5 +163,4 @@
 Chrome Dinosaur Game created by Google
 
 🤝 Contributing
-Contributions, issues, and feature requests are welcome! Feel free to check the issues page.
->>>>>>> 924635c3
+Contributions, issues, and feature requests are welcome! Feel free to check the issues page.